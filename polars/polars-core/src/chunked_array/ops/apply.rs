--- conflicted
+++ resolved
@@ -41,15 +41,9 @@
         let chunks = self
             .data_views()
             .zip(self.null_bits())
-<<<<<<< HEAD
             .map(|(slice, (_, validity))| {
                 let values = AlignedVec::<_>::from_trusted_len_iter(slice.iter().map(|&v| f(v)));
                 to_array::<S>(values, validity.clone())
-=======
-            .map(|(slice, (_null_count, opt_buffer))| {
-                let vec: AlignedVec<_> = slice.iter().copied().map(f).collect();
-                (vec, opt_buffer.cloned())
->>>>>>> 9fb25c7c
             })
             .collect();
         ChunkedArray::<S>::new_from_chunks(self.name(), chunks)
@@ -84,16 +78,10 @@
             .data_views()
             .into_iter()
             .zip(self.null_bits())
-<<<<<<< HEAD
             .map(|(slice, (_, validity))| {
                 let values = slice.iter().copied().map(f);
                 let values = AlignedVec::<_>::from_trusted_len_iter(values);
                 to_array::<T>(values, validity.clone())
-=======
-            .map(|(slice, (_null_count, opt_buffer))| {
-                let vec: AlignedVec<_> = slice.iter().copied().map(f).collect();
-                (vec, opt_buffer.cloned())
->>>>>>> 9fb25c7c
             })
             .collect();
         ChunkedArray::<T>::new_from_chunks(self.name(), chunks)
@@ -150,7 +138,7 @@
                 // Safety:
                 // length asserted above
                 let item = unsafe { slice.get_unchecked_mut(idx) };
-                *item = f(opt_val, item);
+                *item = f(opt_val.copied(), item);
                 idx += 1;
             })
         });
